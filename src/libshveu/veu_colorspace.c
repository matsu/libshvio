--- conflicted
+++ resolved
@@ -89,11 +89,7 @@
 }
 
 static void set_scale(struct uio_map *ump, int vertical,
-<<<<<<< HEAD
 		      int size_in, int size_out, int zoom, int clip_out)
-=======
-		      int size_in, int size_out)
->>>>>>> 69ddd178
 {
 	unsigned long fixpoint, mant, frac, value, vb;
 
@@ -499,7 +495,6 @@
 		write_reg(ump, 0x00800010, VCOFFR);
 	}
 
-<<<<<<< HEAD
 	write_reg(ump, 0, VRFCR);
 	write_reg(ump, 0, VRFSR);
         if ((vdst_width*vdst_height) > (src_width*src_height)) {
@@ -509,10 +504,6 @@
                 set_scale(ump, 0, src_width,  vdst_width, 0, dst_width);
                 set_scale(ump, 1, src_height, vdst_height, 0, dst_height);
         }
-=======
-        set_scale(ump, 0, src_width,  dst_width);
-        set_scale(ump, 1, src_height, dst_height);
->>>>>>> 69ddd178
 
 	if (rotate) {
 		write_reg(ump, 1, VFMCR);
